--- conflicted
+++ resolved
@@ -16,12 +16,12 @@
             for line in updated_lines:
                 outfile.write(line + '\n')
 
-        print(f"Delimiter changed to comma in '{file_path}'")
+        print(f"✅ Delimiter changed to comma in '{file_path}'")
 
     except FileNotFoundError:
-        print(f"File not found: {file_path}")
+        print(f"❌ File not found: {file_path}")
     except Exception as e:
-        print(f"Error processing {file_path}: {e}")
+        print(f"❌ Error processing {file_path}: {e}")
 
 # Traverse folders 000 to 600
 for i in range(start_folder, end_folder + 1):
@@ -40,13 +40,9 @@
         wifi_file = os.path.join(session_path, 'wifi.csv')
 
         if os.path.isfile(wifi_file):
-<<<<<<< HEAD
             change_delimiter_space_to_comma(wifi_file)
 
 
 # Example usage
 file_path = 'wifi.csv'
-change_delimiter_space_to_comma(file_path)
-=======
-            change_delimiter_space_to_comma(wifi_file)
->>>>>>> a41b4114
+change_delimiter_space_to_comma(file_path)